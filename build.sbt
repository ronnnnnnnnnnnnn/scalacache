inThisBuild(
  List(
    organization := "com.github.cb372",
    homepage     := Some(url("https://github.com/cb372/scalacache")),
    licenses     := List("Apache-2.0" -> url("http://www.apache.org/licenses/LICENSE-2.0")),
    developers := List(
      Developer(
        "cb372",
        "Chris Birchall",
        "chris.birchall@gmail.com",
        url("https://twitter.com/cbirchall")
      )
    )
  )
)

val CatsEffectVersion = "3.2.7"

scalafmtOnCompile in ThisBuild := true

lazy val root: Project = Project(id = "scalacache", base = file("."))
  .settings(
    commonSettings,
    publishArtifact := false
  )
  .aggregate(
    core,
    memcached,
    redis,
    caffeine,
    circe,
    tests
  )

lazy val core =
  Project(id = "core", file("modules/core"))
    .settings(commonSettings)
    .settings(
      moduleName := "scalacache-core",
      libraryDependencies ++= Seq(
        "org.slf4j"      % "slf4j-api"   % "1.7.30",
        "org.typelevel" %% "cats-effect" % CatsEffectVersion,
        scalatest,
        scalacheck
      ) ++ (if (scalaVersion.value.startsWith("2.")) Seq("org.scala-lang" % "scala-reflect" % scalaVersion.value)
            else Nil),
      coverageMinimum       := 60,
      coverageFailOnMinimum := true
    )

def createModule(name: String) =
  Project(id = name, base = file(s"modules/$name"))
    .settings(commonSettings)
    .settings(
      moduleName := s"scalacache-$name",
      libraryDependencies += scalatest
    )
    .dependsOn(core)

lazy val memcached = createModule("memcached")
  .settings(
    libraryDependencies ++= Seq(
      "net.spy" % "spymemcached" % "2.12.3"
    )
  )

lazy val redis = createModule("redis")
  .settings(
    libraryDependencies ++= Seq(
      "redis.clients" % "jedis" % "2.10.2"
    ),
    coverageMinimum       := 56,
    coverageFailOnMinimum := true
  )

lazy val caffeine = createModule("caffeine")
  .settings(
    libraryDependencies ++= Seq(
<<<<<<< HEAD
      "com.github.ben-manes.caffeine" % "caffeine"             % "2.9.2",
      "org.typelevel"                 %% "cats-effect-testkit" % "3.0.2" % Test,
      "com.google.code.findbugs"      % "jsr305"               % "3.0.2" % Provided
=======
      "com.github.ben-manes.caffeine" % "caffeine"            % "2.9.0",
      "org.typelevel"                %% "cats-effect-testkit" % CatsEffectVersion % Test,
      "com.google.code.findbugs"      % "jsr305"              % "3.0.2"           % Provided
>>>>>>> 7d938889
    ),
    coverageMinimum       := 80,
    coverageFailOnMinimum := true
  )

lazy val circe = createModule("circe")
  .settings(
    libraryDependencies ++= Seq(
      "io.circe" %% "circe-core"    % "0.14.1",
      "io.circe" %% "circe-parser"  % "0.14.1",
      "io.circe" %% "circe-generic" % "0.14.1" % Test,
      scalacheck,
      scalatestplus
    ),
    coverageMinimum       := 80,
    coverageFailOnMinimum := true
  )

lazy val tests = createModule("tests")
  .settings(publishArtifact := false)
  .dependsOn(caffeine, memcached, redis, circe)

lazy val docs = createModule("docs")
  .enablePlugins(MicrositesPlugin)
  .settings(
    publishArtifact      := false,
    micrositeName        := "ScalaCache",
    micrositeAuthor      := "Chris Birchall",
    micrositeDescription := "A facade for the most popular cache implementations, with a simple, idiomatic Scala API.",
    micrositeBaseUrl     := "/scalacache",
    micrositeDocumentationUrl := "/scalacache/docs",
    micrositeHomepage         := "https://github.com/cb372/scalacache",
    micrositeGithubOwner      := "cb372",
    micrositeGithubRepo       := "scalacache",
    micrositeGitterChannel    := true,
    micrositeTwitterCreator   := "@cbirchall",
    micrositeShareOnSocial    := true,
    mdocIn                    := (sourceDirectory in Compile).value / "mdoc"
  )
  .dependsOn(
    core,
    memcached,
    redis,
    caffeine,
    circe
  )

lazy val benchmarks = createModule("benchmarks")
  .enablePlugins(JmhPlugin)
  .settings(
    publishArtifact        := false,
    fork in (Compile, run) := true,
    javaOptions in Jmh ++= Seq("-server", "-Xms2G", "-Xmx2G", "-XX:+UseG1GC", "-XX:-UseBiasedLocking"),
    javaOptions in (Test, run) ++= Seq(
      "-XX:+UnlockCommercialFeatures",
      "-XX:+FlightRecorder",
      "-XX:StartFlightRecording=delay=20s,duration=60s,filename=memoize.jfr",
      "-server",
      "-Xms2G",
      "-Xmx2G",
      "-XX:+UseG1GC",
      "-XX:-UseBiasedLocking"
    )
  )
  .dependsOn(caffeine)

lazy val scalatest = "org.scalatest" %% "scalatest" % "3.2.9" % Test

lazy val scalacheck = "org.scalacheck" %% "scalacheck" % "1.15.3" % Test

lazy val scalatestplus = "org.scalatestplus" %% "scalacheck-1-15" % "3.2.9.0" % Test

lazy val commonSettings =
  mavenSettings ++
    Seq(
      organization := "com.github.cb372",
      scalacOptions ++= Seq("-unchecked", "-deprecation", "-feature", "-language:higherKinds"),
      parallelExecution in Test := false
    )

lazy val mavenSettings = Seq(
  publishArtifact in Test := false,
  pomIncludeRepository := { _ =>
    false
  }
)

val Scala30  = "3.0.1"
val Scala213 = "2.13.6"
val Scala212 = "2.12.14"
val Jdk11    = "openjdk@1.11.0"

ThisBuild / scalaVersion               := Scala213
ThisBuild / crossScalaVersions         := Seq(Scala213, Scala212, Scala30)
ThisBuild / githubWorkflowJavaVersions := Seq(Jdk11)
ThisBuild / githubWorkflowBuild := Seq(
  WorkflowStep.Sbt(List("scalafmtCheckAll"), name = Some("Check Formatting")),
  WorkflowStep.Run(List("docker-compose up -d"), name = Some("Setup Dependencies")),
  WorkflowStep.Sbt(List("test"), name = Some("Run Tests")),
  WorkflowStep.Sbt(List("docs/mdoc"), name = Some("Compile Docs")),
  WorkflowStep.Sbt(List("benchmarks/compile"), name = Some("Compile Benchmarks"))
)
//sbt-ci-release settings
ThisBuild / githubWorkflowTargetTags ++= Seq("v*")
ThisBuild / githubWorkflowPublishTargetBranches := Seq(RefPredicate.StartsWith(Ref.Tag("v")))
ThisBuild / githubWorkflowPublishPreamble       := Seq(WorkflowStep.Use(UseRef.Public("olafurpg", "setup-gpg", "v3")))
ThisBuild / githubWorkflowPublish               := Seq(WorkflowStep.Sbt(List("ci-release")))
ThisBuild / githubWorkflowEnv ++= List("PGP_PASSPHRASE", "PGP_SECRET", "SONATYPE_PASSWORD", "SONATYPE_USERNAME").map {
  envKey =>
    envKey -> s"$${{ secrets.$envKey }}"
}.toMap<|MERGE_RESOLUTION|>--- conflicted
+++ resolved
@@ -76,15 +76,9 @@
 lazy val caffeine = createModule("caffeine")
   .settings(
     libraryDependencies ++= Seq(
-<<<<<<< HEAD
-      "com.github.ben-manes.caffeine" % "caffeine"             % "2.9.2",
-      "org.typelevel"                 %% "cats-effect-testkit" % "3.0.2" % Test,
-      "com.google.code.findbugs"      % "jsr305"               % "3.0.2" % Provided
-=======
       "com.github.ben-manes.caffeine" % "caffeine"            % "2.9.0",
       "org.typelevel"                %% "cats-effect-testkit" % CatsEffectVersion % Test,
       "com.google.code.findbugs"      % "jsr305"              % "3.0.2"           % Provided
->>>>>>> 7d938889
     ),
     coverageMinimum       := 80,
     coverageFailOnMinimum := true
