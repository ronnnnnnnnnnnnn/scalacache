--- conflicted
+++ resolved
@@ -39,13 +39,8 @@
         "org.scala-lang" % "scala-reflect" % scalaVersion.value,
         "org.slf4j"      % "slf4j-api"     % "1.7.30",
         "org.typelevel"  %% "cats-effect"  % "3.0.0-RC2",
-<<<<<<< HEAD
-        "org.scalatest"  %% "scalatest"    % "3.2.5" % Test,
-        "org.scalacheck" %% "scalacheck"   % "1.15.3" % Test
-=======
         scalatest,
         scalacheck
->>>>>>> 9a4aabcb
       ),
       coverageMinimum := 60,
       coverageFailOnMinimum := true
@@ -148,11 +143,7 @@
   )
   .dependsOn(caffeine)
 
-<<<<<<< HEAD
-lazy val scalatest = "org.scalatest" %% "scalatest" % "3.2.5" % Test
-=======
 lazy val scalatest = "org.scalatest" %% "scalatest" % "3.2.4" % Test
->>>>>>> 9a4aabcb
 
 lazy val scalacheck = "org.scalacheck" %% "scalacheck" % "1.15.3" % Test
 
