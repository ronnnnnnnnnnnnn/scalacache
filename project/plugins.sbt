--- conflicted
+++ resolved
@@ -1,13 +1,8 @@
 addSbtPlugin("pl.project13.scala" % "sbt-jmh"                  % "0.3.7")
 addSbtPlugin("com.47deg"          % "sbt-microsites"           % "0.7.17")
 addSbtPlugin("com.jsuereth"       % "sbt-pgp"                  % "1.1.2")
-<<<<<<< HEAD
-addSbtPlugin("com.github.gseitz"  % "sbt-release"              % "1.0.11")
-addSbtPlugin("org.portable-scala" % "sbt-scalajs-crossproject" % "0.6.1")
-=======
 addSbtPlugin("com.github.gseitz"  % "sbt-release"              % "1.0.13")
 addSbtPlugin("org.portable-scala" % "sbt-scalajs-crossproject" % "0.6.0")
->>>>>>> aa48078a
 addSbtPlugin("org.scala-js"       % "sbt-scalajs"              % "0.6.32")
 addSbtPlugin("org.scalameta"      % "sbt-scalafmt"             % "2.0.0")
 addSbtPlugin("org.scoverage"      % "sbt-scoverage"            % "1.6.0")
