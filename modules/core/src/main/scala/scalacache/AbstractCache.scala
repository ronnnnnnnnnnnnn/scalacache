package scalacache

import scala.concurrent.duration.Duration

import scala.language.higherKinds
import cats.Monad
import cats.implicits._
import cats.MonadError
import cats.effect.Sync
import cats.Applicative

<<<<<<< HEAD
/**
  * An abstract implementation of [[Cache]] that takes care of
  * some things that are common across all concrete implementations.
  *
  * If you are writing a cache implementation, you probably want to
  * extend this trait rather than extending [[Cache]] directly.
  *
  * @tparam K The type of keys stored in the cache.
  * @tparam V The type of values stored in the cache.
=======
/** An abstract implementation of [[CacheAlg]] that takes care of some things that are common across all concrete
  * implementations.
  *
  * If you are writing a cache implementation, you probably want to extend this trait rather than extending [[CacheAlg]]
  * directly.
  *
  * @tparam V
  *   The value of types stored in the cache.
>>>>>>> 328582c1
  */
trait AbstractCache[F[_], K, V] extends Cache[F, K, V] with LoggingSupport[F, K] {

  protected implicit def F: Sync[F]

  // GET

  protected def doGet(key: K): F[Option[V]]

  private def checkFlagsAndGet(key: K)(implicit flags: Flags): F[Option[V]] = {
    if (flags.readsEnabled) {
      doGet(key)
    } else
      logger
        .ifDebugEnabled {
          logger.debug(s"Skipping cache GET because cache reads are disabled. Key: $key")
        }
        .as(None)
  }

  final override def get(key: K)(implicit flags: Flags): F[Option[V]] = {
    checkFlagsAndGet(key)
  }

  // PUT

  protected def doPut(key: K, value: V, ttl: Option[Duration]): F[Unit]

<<<<<<< HEAD
  private def checkFlagsAndPut(key: K, value: V, ttl: Option[Duration])(
      implicit
=======
  private def checkFlagsAndPut(key: String, value: V, ttl: Option[Duration])(implicit
>>>>>>> 328582c1
      flags: Flags
  ): F[Unit] = {
    if (flags.writesEnabled) {
      doPut(key, value, ttl)
    } else
      logger.ifDebugEnabled {
        logger.debug(s"Skipping cache PUT because cache writes are disabled. Key: $key")
      }.void
  }

  final override def put(
      key: K
  )(value: V, ttl: Option[Duration])(implicit flags: Flags): F[Unit] = {
    val finiteTtl = ttl.filter(_.isFinite) // discard Duration.Inf, Duration.Undefined
    checkFlagsAndPut(key, value, finiteTtl)
  }

  // REMOVE

  protected def doRemove(key: K): F[Unit]

  final override def remove(key: K): F[Unit] =
    doRemove(key)

  // REMOVE ALL

  protected def doRemoveAll: F[Unit]

  final override def removeAll: F[Unit] =
    doRemoveAll

  // CACHING

  final override def caching(
      key: K
  )(ttl: Option[Duration] = None)(f: => V)(implicit flags: Flags): F[V] = cachingF(key)(ttl)(Sync[F].delay(f))

  override def cachingF(
      key: K
  )(ttl: Option[Duration] = None)(f: F[V])(implicit flags: Flags): F[V] = {
<<<<<<< HEAD
=======
    val key = toKey(keyParts: _*)
    _cachingF(key, ttl, f)
  }

  // MEMOIZE

  override def cachingForMemoize(
      baseKey: String
  )(ttl: Option[Duration] = None)(f: => V)(implicit flags: Flags): F[V] = {
    val key = config.cacheKeyBuilder.stringToCacheKey(baseKey)
    _caching(key, ttl, f)
  }

  override def cachingForMemoizeF(
      baseKey: String
  )(ttl: Option[Duration])(f: F[V])(implicit flags: Flags): F[V] = {
    val key = config.cacheKeyBuilder.stringToCacheKey(baseKey)
    _cachingF(key, ttl, f)
  }

  private def _caching(key: String, ttl: Option[Duration], f: => V)(implicit
      flags: Flags
  ): F[V] = _cachingF(key, ttl, Sync[F].delay(f))

  private def _cachingF(key: String, ttl: Option[Duration], f: => F[V])(implicit
      flags: Flags
  ): F[V] = {
>>>>>>> 328582c1
    checkFlagsAndGet(key)
      .handleErrorWith { e =>
        logger
          .ifWarnEnabled(logger.warn(s"Failed to read from cache. Key = $key", e))
          .as(None)
      }
      .flatMap {
        case Some(valueFromCache) => F.pure(valueFromCache)
        case None =>
          f.flatTap { calculatedValue =>
            checkFlagsAndPut(key, calculatedValue, ttl)
              .handleError { e =>
                logger.ifWarnEnabled {
                  logger.warn(s"Failed to write to cache. Key = $key", e)
                }
              }
          }
      }
  }
}<|MERGE_RESOLUTION|>--- conflicted
+++ resolved
@@ -9,31 +9,20 @@
 import cats.effect.Sync
 import cats.Applicative
 
-<<<<<<< HEAD
-/**
-  * An abstract implementation of [[Cache]] that takes care of
-  * some things that are common across all concrete implementations.
-  *
-  * If you are writing a cache implementation, you probably want to
-  * extend this trait rather than extending [[Cache]] directly.
-  *
-  * @tparam K The type of keys stored in the cache.
-  * @tparam V The type of values stored in the cache.
-=======
-/** An abstract implementation of [[CacheAlg]] that takes care of some things that are common across all concrete
+/** An abstract implementation of [[Cache]] that takes care of some things that are common across all concrete
   * implementations.
   *
-  * If you are writing a cache implementation, you probably want to extend this trait rather than extending [[CacheAlg]]
+  * If you are writing a cache implementation, you probably want to extend this trait rather than extending [[Cache]]
   * directly.
   *
+  * @tparam K
+  *   The type of keys stored in the cache.
   * @tparam V
-  *   The value of types stored in the cache.
->>>>>>> 328582c1
+  *   The type of values stored in the cache.
   */
 trait AbstractCache[F[_], K, V] extends Cache[F, K, V] with LoggingSupport[F, K] {
 
   protected implicit def F: Sync[F]
-
   // GET
 
   protected def doGet(key: K): F[Option[V]]
@@ -57,12 +46,7 @@
 
   protected def doPut(key: K, value: V, ttl: Option[Duration]): F[Unit]
 
-<<<<<<< HEAD
-  private def checkFlagsAndPut(key: K, value: V, ttl: Option[Duration])(
-      implicit
-=======
-  private def checkFlagsAndPut(key: String, value: V, ttl: Option[Duration])(implicit
->>>>>>> 328582c1
+  private def checkFlagsAndPut(key: K, value: V, ttl: Option[Duration])(implicit
       flags: Flags
   ): F[Unit] = {
     if (flags.writesEnabled) {
@@ -103,36 +87,6 @@
   override def cachingF(
       key: K
   )(ttl: Option[Duration] = None)(f: F[V])(implicit flags: Flags): F[V] = {
-<<<<<<< HEAD
-=======
-    val key = toKey(keyParts: _*)
-    _cachingF(key, ttl, f)
-  }
-
-  // MEMOIZE
-
-  override def cachingForMemoize(
-      baseKey: String
-  )(ttl: Option[Duration] = None)(f: => V)(implicit flags: Flags): F[V] = {
-    val key = config.cacheKeyBuilder.stringToCacheKey(baseKey)
-    _caching(key, ttl, f)
-  }
-
-  override def cachingForMemoizeF(
-      baseKey: String
-  )(ttl: Option[Duration])(f: F[V])(implicit flags: Flags): F[V] = {
-    val key = config.cacheKeyBuilder.stringToCacheKey(baseKey)
-    _cachingF(key, ttl, f)
-  }
-
-  private def _caching(key: String, ttl: Option[Duration], f: => V)(implicit
-      flags: Flags
-  ): F[V] = _cachingF(key, ttl, Sync[F].delay(f))
-
-  private def _cachingF(key: String, ttl: Option[Duration], f: => F[V])(implicit
-      flags: Flags
-  ): F[V] = {
->>>>>>> 328582c1
     checkFlagsAndGet(key)
       .handleErrorWith { e =>
         logger
