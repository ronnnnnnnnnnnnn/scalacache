--- conflicted
+++ resolved
@@ -4,7 +4,6 @@
 import scala.language.implicitConversions
 import scala.util.{Failure, Success, Try}
 
-<<<<<<< HEAD
 trait Encoder[L, R] {
   def encode(left: L): R
 }
@@ -13,12 +12,7 @@
   def decode(right: R): Codec.DecodingResult[L]
 }
 
-/**
-  * Represents a type class that needs to be implemented
-  * for serialization/deserialization to work.
-=======
 /** Represents a type class that needs to be implemented for serialization/deserialization to work.
->>>>>>> 328582c1
   */
 @implicitNotFound(msg = """Could not find any Codecs for types ${L, R}.
 If you would like to serialize values in a binary format, please import the binary codec:
