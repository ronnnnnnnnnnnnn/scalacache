--- conflicted
+++ resolved
@@ -257,8 +257,8 @@
     }
   }
 
-  class MyMockClass[F[_]](dbCall: Int => String)(
-      implicit val cache: Cache[F, String, String],
+  class MyMockClass[F[_]](dbCall: Int => String)(implicit
+      val cache: Cache[F, String, String],
       flags: Flags
   ) {
 
@@ -272,13 +272,8 @@
 
   }
 
-<<<<<<< HEAD
-  class MyMockClassWithTry[F[_]](dbCall: Int => String)(
-      implicit cache: Cache[F, String, String],
-=======
   class MyMockClassWithTry[F[_]](dbCall: Int => String)(implicit
-      cache: Cache[F, String],
->>>>>>> 328582c1
+      cache: Cache[F, String, String],
       F: Sync[F],
       flags: Flags
   ) {
