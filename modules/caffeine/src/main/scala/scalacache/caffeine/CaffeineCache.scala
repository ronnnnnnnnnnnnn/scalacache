package scalacache.caffeine

import cats.effect.{Clock, Sync}
import cats.implicits._
import com.github.benmanes.caffeine.cache.{Caffeine, Cache => CCache}
import scalacache.logging.Logger
import scalacache.{AbstractCache, Entry}

import java.time.Instant
import scala.concurrent.duration.Duration
import scala.language.higherKinds

/*
 * Thin wrapper around Caffeine.
 *
 * This cache implementation is synchronous.
 */
<<<<<<< HEAD
class CaffeineCache[F[_]: Sync, K, V](val underlying: CCache[K, Entry[V]])(
    implicit val clock: Clock[F]
) extends AbstractCache[F, K, V] {
=======
class CaffeineCache[F[_]: Sync, V](val underlying: CCache[String, Entry[V]])(implicit
    val config: CacheConfig,
    clock: Clock[F]
) extends AbstractCache[F, V] {
>>>>>>> 328582c1
  protected val F: Sync[F] = Sync[F]

  override protected final val logger = Logger.getLogger(getClass.getName)

  def doGet(key: K): F[Option[V]] = {
    F.delay {
      Option(underlying.getIfPresent(key))
    }.flatMap(_.filterA(Entry.isExpired[F, V]))
      .map(_.map(_.value))
      .flatTap { result =>
        logCacheHitOrMiss(key, result)
      }
  }

  def doPut(key: K, value: V, ttl: Option[Duration]): F[Unit] =
    ttl.traverse(toExpiryTime).flatMap { expiry =>
      F.delay {
        val entry = Entry(value, expiry)
        underlying.put(key, entry)
      } *> logCachePut(key, ttl)
    }

  override def doRemove(key: K): F[Unit] =
    F.delay(underlying.invalidate(key))

  override def doRemoveAll: F[Unit] =
    F.delay(underlying.invalidateAll())

  override def close: F[Unit] = {
    // Nothing to do
    F.unit
  }

  private def toExpiryTime(ttl: Duration): F[Instant] =
    clock.monotonic.map(m => Instant.ofEpochMilli(m.toMillis).plusMillis(ttl.toMillis))

}

object CaffeineCache {

  /** Create a new Caffeine cache.
    */
  def apply[F[_]: Sync: Clock, K, V]: F[CaffeineCache[F, K, V]] =
    Sync[F].delay(Caffeine.newBuilder().build[K, Entry[V]]()).map(apply(_))

  /** Create a new cache utilizing the given underlying Caffeine cache.
    *
    * @param underlying
    *   a Caffeine cache
    */
  def apply[F[_]: Sync: Clock, K, V](
      underlying: CCache[K, Entry[V]]
  ): CaffeineCache[F, K, V] =
    new CaffeineCache(underlying)

}<|MERGE_RESOLUTION|>--- conflicted
+++ resolved
@@ -15,16 +15,9 @@
  *
  * This cache implementation is synchronous.
  */
-<<<<<<< HEAD
-class CaffeineCache[F[_]: Sync, K, V](val underlying: CCache[K, Entry[V]])(
-    implicit val clock: Clock[F]
+class CaffeineCache[F[_]: Sync, K, V](val underlying: CCache[K, Entry[V]])(implicit
+    val clock: Clock[F]
 ) extends AbstractCache[F, K, V] {
-=======
-class CaffeineCache[F[_]: Sync, V](val underlying: CCache[String, Entry[V]])(implicit
-    val config: CacheConfig,
-    clock: Clock[F]
-) extends AbstractCache[F, V] {
->>>>>>> 328582c1
   protected val F: Sync[F] = Sync[F]
 
   override protected final val logger = Logger.getLogger(getClass.getName)
@@ -50,7 +43,7 @@
   override def doRemove(key: K): F[Unit] =
     F.delay(underlying.invalidate(key))
 
-  override def doRemoveAll: F[Unit] =
+  override def doRemoveAll(): F[Unit] =
     F.delay(underlying.invalidateAll())
 
   override def close: F[Unit] = {
