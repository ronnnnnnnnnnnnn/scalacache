package scalacache.redis

import cats.effect.{MonadCancel, MonadCancelThrow, Sync}
import redis.clients.jedis._
import scalacache.serialization.binary.{BinaryCodec, BinaryEncoder}

import scala.language.higherKinds

/** Thin wrapper around Jedis
  */
<<<<<<< HEAD
class RedisCache[F[_]: Sync: MonadCancelThrow, K, V](val jedisPool: JedisPool)(
    implicit val keyEncoder: BinaryEncoder[K],
    val codec: BinaryCodec[V]
) extends RedisCacheBase[F, K, V] {
=======
class RedisCache[F[_]: Sync: MonadCancelThrow, V](val jedisPool: JedisPool)(implicit
    val config: CacheConfig,
    val codec: Codec[V]
) extends RedisCacheBase[F, V] {
>>>>>>> 328582c1

  protected def F: Sync[F]                             = Sync[F]
  protected def MonadCancelThrowF: MonadCancelThrow[F] = MonadCancel[F, Throwable]
  type JClient = Jedis

  protected val doRemoveAll: F[Unit] = withJedis { jedis =>
    F.delay(jedis.flushDB())
  }
}

object RedisCache {

  /** Create a Redis client connecting to the given host and use it for caching
    */
  def apply[F[_]: Sync: MonadCancelThrow, K, V](
      host: String,
      port: Int
  )(implicit keyEncoder: BinaryEncoder[K], codec: BinaryCodec[V]): RedisCache[F, K, V] =
    apply(new JedisPool(host, port))

  /** Create a cache that uses the given Jedis client pool
    * @param jedisPool
    *   a Jedis pool
    */
  def apply[F[_]: Sync: MonadCancelThrow, K, V](
      jedisPool: JedisPool
  )(implicit keyEncoder: BinaryEncoder[K], codec: BinaryCodec[V]): RedisCache[F, K, V] =
    new RedisCache[F, K, V](jedisPool)

}<|MERGE_RESOLUTION|>--- conflicted
+++ resolved
@@ -8,17 +8,10 @@
 
 /** Thin wrapper around Jedis
   */
-<<<<<<< HEAD
-class RedisCache[F[_]: Sync: MonadCancelThrow, K, V](val jedisPool: JedisPool)(
-    implicit val keyEncoder: BinaryEncoder[K],
+class RedisCache[F[_]: Sync: MonadCancelThrow, K, V](val jedisPool: JedisPool)(implicit
+    val keyEncoder: BinaryEncoder[K],
     val codec: BinaryCodec[V]
 ) extends RedisCacheBase[F, K, V] {
-=======
-class RedisCache[F[_]: Sync: MonadCancelThrow, V](val jedisPool: JedisPool)(implicit
-    val config: CacheConfig,
-    val codec: Codec[V]
-) extends RedisCacheBase[F, V] {
->>>>>>> 328582c1
 
   protected def F: Sync[F]                             = Sync[F]
   protected def MonadCancelThrowF: MonadCancelThrow[F] = MonadCancel[F, Throwable]
