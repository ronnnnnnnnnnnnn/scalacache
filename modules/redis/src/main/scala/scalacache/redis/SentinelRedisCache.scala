package scalacache.redis

import cats.effect.{MonadCancel, MonadCancelThrow, Sync}
import org.apache.commons.pool2.impl.GenericObjectPoolConfig
import redis.clients.jedis._
import scalacache.serialization.binary.{BinaryCodec, BinaryEncoder}

import scala.collection.JavaConverters._

/** Thin wrapper around Jedis that works with Redis Sentinel.
  */
<<<<<<< HEAD
class SentinelRedisCache[F[_]: Sync: MonadCancelThrow, K, V](val jedisPool: JedisSentinelPool)(
    implicit val keyEncoder: BinaryEncoder[K],
    val codec: BinaryCodec[V]
) extends RedisCacheBase[F, K, V] {
=======
class SentinelRedisCache[F[_]: Sync: MonadCancelThrow, V](val jedisPool: JedisSentinelPool)(implicit
    val config: CacheConfig,
    val codec: Codec[V]
) extends RedisCacheBase[F, V] {
>>>>>>> 328582c1

  protected def F: Sync[F]                             = Sync[F]
  protected def MonadCancelThrowF: MonadCancelThrow[F] = MonadCancel[F, Throwable]

  type JClient = Jedis

  protected def doRemoveAll: F[Unit] =
    withJedis { jedis =>
      F.delay(jedis.flushDB())
    }

}

object SentinelRedisCache {

  /** Create a `SentinelRedisCache` that uses a `JedisSentinelPool` with a default pool config.
    *
    * @param clusterName
    *   Name of the redis cluster
    * @param sentinels
    *   set of sentinels in format [host1:port, host2:port]
    * @param password
    *   password of the cluster
    */
<<<<<<< HEAD
  def apply[F[_]: Sync: MonadCancelThrow, K, V](clusterName: String, sentinels: Set[String], password: String)(
      implicit keyEncoder: BinaryEncoder[K],
      codec: BinaryCodec[V]
  ): SentinelRedisCache[F, K, V] =
=======
  def apply[F[_]: Sync: MonadCancelThrow, V](clusterName: String, sentinels: Set[String], password: String)(implicit
      config: CacheConfig,
      codec: Codec[V]
  ): SentinelRedisCache[F, V] =
>>>>>>> 328582c1
    apply(new JedisSentinelPool(clusterName, sentinels.asJava, new GenericObjectPoolConfig, password))

  /** Create a `SentinelRedisCache` that uses a `JedisSentinelPool` with a custom pool config.
    *
    * @param clusterName
    *   Name of the redis cluster
    * @param sentinels
    *   set of sentinels in format [host1:port, host2:port]
    * @param password
    *   password of the cluster
    * @param poolConfig
    *   config of the underlying pool
    */
  def apply[F[_]: Sync: MonadCancelThrow, K, V](
      clusterName: String,
      sentinels: Set[String],
      poolConfig: GenericObjectPoolConfig,
      password: String
<<<<<<< HEAD
  )(
      implicit keyEncoder: BinaryEncoder[K],
      codec: BinaryCodec[V]
  ): SentinelRedisCache[F, K, V] =
=======
  )(implicit
      config: CacheConfig,
      codec: Codec[V]
  ): SentinelRedisCache[F, V] =
>>>>>>> 328582c1
    apply(new JedisSentinelPool(clusterName, sentinels.asJava, poolConfig, password))

  /** Create a `SentinelRedisCache` that uses the given JedisSentinelPool
    *
    * @param jedisSentinelPool
    *   a JedisSentinelPool
    */
  def apply[F[_]: Sync: MonadCancelThrow, K, V](
      jedisSentinelPool: JedisSentinelPool
  )(implicit keyEncoder: BinaryEncoder[K], codec: BinaryCodec[V]): SentinelRedisCache[F, K, V] =
    new SentinelRedisCache[F, K, V](jedisSentinelPool)

}<|MERGE_RESOLUTION|>--- conflicted
+++ resolved
@@ -9,17 +9,10 @@
 
 /** Thin wrapper around Jedis that works with Redis Sentinel.
   */
-<<<<<<< HEAD
-class SentinelRedisCache[F[_]: Sync: MonadCancelThrow, K, V](val jedisPool: JedisSentinelPool)(
-    implicit val keyEncoder: BinaryEncoder[K],
+class SentinelRedisCache[F[_]: Sync: MonadCancelThrow, K, V](val jedisPool: JedisSentinelPool)(implicit
+    val keyEncoder: BinaryEncoder[K],
     val codec: BinaryCodec[V]
 ) extends RedisCacheBase[F, K, V] {
-=======
-class SentinelRedisCache[F[_]: Sync: MonadCancelThrow, V](val jedisPool: JedisSentinelPool)(implicit
-    val config: CacheConfig,
-    val codec: Codec[V]
-) extends RedisCacheBase[F, V] {
->>>>>>> 328582c1
 
   protected def F: Sync[F]                             = Sync[F]
   protected def MonadCancelThrowF: MonadCancelThrow[F] = MonadCancel[F, Throwable]
@@ -44,17 +37,10 @@
     * @param password
     *   password of the cluster
     */
-<<<<<<< HEAD
-  def apply[F[_]: Sync: MonadCancelThrow, K, V](clusterName: String, sentinels: Set[String], password: String)(
-      implicit keyEncoder: BinaryEncoder[K],
+  def apply[F[_]: Sync: MonadCancelThrow, K, V](clusterName: String, sentinels: Set[String], password: String)(implicit
+      keyEncoder: BinaryEncoder[K],
       codec: BinaryCodec[V]
   ): SentinelRedisCache[F, K, V] =
-=======
-  def apply[F[_]: Sync: MonadCancelThrow, V](clusterName: String, sentinels: Set[String], password: String)(implicit
-      config: CacheConfig,
-      codec: Codec[V]
-  ): SentinelRedisCache[F, V] =
->>>>>>> 328582c1
     apply(new JedisSentinelPool(clusterName, sentinels.asJava, new GenericObjectPoolConfig, password))
 
   /** Create a `SentinelRedisCache` that uses a `JedisSentinelPool` with a custom pool config.
@@ -73,17 +59,10 @@
       sentinels: Set[String],
       poolConfig: GenericObjectPoolConfig,
       password: String
-<<<<<<< HEAD
-  )(
-      implicit keyEncoder: BinaryEncoder[K],
+  )(implicit
+      keyEncoder: BinaryEncoder[K],
       codec: BinaryCodec[V]
   ): SentinelRedisCache[F, K, V] =
-=======
-  )(implicit
-      config: CacheConfig,
-      codec: Codec[V]
-  ): SentinelRedisCache[F, V] =
->>>>>>> 328582c1
     apply(new JedisSentinelPool(clusterName, sentinels.asJava, poolConfig, password))
 
   /** Create a `SentinelRedisCache` that uses the given JedisSentinelPool
